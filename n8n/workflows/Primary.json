--- conflicted
+++ resolved
@@ -2,7 +2,6 @@
   "nodes": [
     {
       "parameters": {
-<<<<<<< HEAD
         "fileSelector": "={{ $json.image_files.replace('./documents', '/documents') }}",
         "options": {
           "dataPropertyName": "file"
@@ -64,8 +63,6 @@
     },
     {
       "parameters": {
-=======
->>>>>>> db5a2756
         "mode": "combine",
         "advanced": true,
         "mergeByFields": {
@@ -81,17 +78,10 @@
       "type": "n8n-nodes-base.merge",
       "typeVersion": 3.2,
       "position": [
-<<<<<<< HEAD
         -672,
         96
       ],
       "id": "073bfebb-1b5c-40a4-96da-5d2ae5168a90",
-=======
-        576,
-        544
-      ],
-      "id": "4c2974b8-2e94-41fa-8a93-2b9e25e57b1c",
->>>>>>> db5a2756
       "name": "Merge"
     },
     {
@@ -118,22 +108,13 @@
           }
         }
       },
-<<<<<<< HEAD
       "id": "678e3890-d1f1-484c-a14f-8617439ad704",
-=======
-      "id": "84d5f768-8448-44a6-ba93-c95d739d7218",
->>>>>>> db5a2756
       "name": "Convert DOCX to PDF (FastAPI)",
       "type": "n8n-nodes-base.httpRequest",
       "typeVersion": 4.1,
       "position": [
-<<<<<<< HEAD
         -16,
         -64
-=======
-        1232,
-        400
->>>>>>> db5a2756
       ],
       "alwaysOutputData": false
     },
@@ -239,61 +220,36 @@
       "type": "n8n-nodes-base.switch",
       "typeVersion": 3.2,
       "position": [
-<<<<<<< HEAD
         -400,
         64
       ],
       "id": "2ea163c3-b315-49c8-8a95-cd3c3cf36dc2",
-=======
-        848,
-        512
-      ],
-      "id": "0d8e277a-c97d-44b7-b9b4-661d100ab515",
->>>>>>> db5a2756
       "name": "Switch1"
     },
     {
       "parameters": {
         "jsCode": "// Enhanced file type classification with better detection\nconst items = $input.all();\nconst processedItems = [];\n\nfunction detectFormat(documentType, filename, mimetype) {\n  // Priority 1: Use backend classification if reliable\n  if (documentType && documentType !== 'unknown') {\n    return documentType;\n  }\n  \n  // Priority 2: MIME type analysis\n  if (mimetype) {\n    const mimeType = mimetype.toLowerCase();\n    if (mimeType.includes('pdf')) return 'pdf';\n    if (mimeType.includes('msword') || mimeType.includes('word')) return 'doc';\n    if (mimeType.includes('officedocument.wordprocessingml.document')) return 'docx';\n    if (mimeType.includes('image')) {\n      if (mimeType.includes('jpeg') || mimeType.includes('jpg')) return 'jpg';\n      if (mimeType.includes('png')) return 'png';\n      return 'image';\n    }\n  }\n  \n  // Priority 3: Filename extension\n  if (filename) {\n    const ext = filename.split('.').pop()?.toLowerCase();\n    const validExtensions = ['pdf', 'doc', 'docx', 'jpg', 'jpeg', 'png'];\n    if (validExtensions.includes(ext)) {\n      return ext === 'jpeg' ? 'jpg' : ext;\n    }\n  }\n  \n  return 'unknown';\n}\n\nfor (const item of items) {\n  const data = item.json;\n  \n  const documentType = data.document_type;\n  const filename = data.original_filename || data.fileName || data.filename;\n  const mimetype = data.mimeType || data.mimetype;\n  \n  const format = detectFormat(documentType, filename, mimetype);\n  \n  // Add additional metadata for processing\n  const result = {\n    json: {\n      ...data, // Preserve all original data\n      format: format,\n      file_extension: filename ? filename.split('.').pop()?.toLowerCase() : null,\n      mime_type: mimetype,\n      classification_complete: true,\n      processing_ready: format !== 'unknown',\n      // Ensure filename is preserved\n      original_filename: filename || `document_${data.document_id || 'unknown'}`,\n      // Add debugging info\n      format_detection: {\n        input_type: documentType,\n        input_filename: filename,\n        input_mimetype: mimetype,\n        final_format: format\n      }\n    }\n  };\n  \n  processedItems.push(result);\n}\n\nreturn processedItems;"
       },
-<<<<<<< HEAD
       "id": "9e34dcfe-f614-40b3-821d-2861af2a4ebb",
-=======
-      "id": "4586f84d-2384-4691-bee2-dbf47e6dc549",
->>>>>>> db5a2756
       "name": "Classify File Type1",
       "type": "n8n-nodes-base.code",
       "typeVersion": 2,
       "position": [
-<<<<<<< HEAD
         -960,
         448
-=======
-        288,
-        896
->>>>>>> db5a2756
       ]
     },
     {
       "parameters": {
         "jsCode": "// Enhanced classification logic with binary data preservation\nconst items = $input.all();\nconst processedItems = [];\n\nfunction extractFilename(data) {\n  if (data.converted_pdf) return data.converted_pdf.split(/[\\/]/).pop();\n  if (data.converted_docx) return data.converted_docx.split(/[\\/]/).pop();\n  if (data.original_filename && data.original_filename !== 'undefined' && data.original_filename !== 'null') return data.original_filename;\n  if (data.fileName) return data.fileName;\n  if (data.filename) return data.filename;\n  if (data.name) return data.name;\n  if (Array.isArray(data.file) && data.file.length > 0 && data.file[0].filename) return data.file[0].filename;\n  if (data.document_id) return `document_${data.document_id}.pdf`;\n  return 'document_unknown.pdf';\n}\n\nfunction preserveBinaryData(item) {\n  // Preserve all binary data properties\n  if (item.binary) {\n    return { ...item.binary };\n  }\n  return null;\n}\n\nfunction detectType(filename, mimetype) {\n  const ext = filename.split('.').pop()?.toLowerCase();\n  // Prefer mimetype if it is very specific\n  if (mimetype) {\n    const mt = mimetype.toLowerCase();\n    if (mt.includes('officedocument.wordprocessingml.document')) return 'docx';\n    if (mt.includes('msword')) {\n      // Some browsers send .docx as msword, so check extension\n      if (ext === 'docx') return 'docx';\n      return 'doc';\n    }\n    if (mt.includes('pdf')) return 'pdf';\n    if (mt.includes('image')) return 'image';\n  }\n  // Fallback to extension\n  if (ext === 'docx') return 'docx';\n  if (ext === 'doc') return 'doc';\n  if (ext === 'pdf') return 'pdf';\n  if (['jpg','jpeg','png'].includes(ext)) return 'image';\n  return 'unknown';\n}\n\nfor (const item of items) {\n  const data = item.json;\n  const documentId = data.document_id;\n  const mimetype = data.mimeType || data.mimetype || (Array.isArray(data.file) && data.file.length > 0 && data.file[0].mimetype) || undefined;\n  const preferredFilename = extractFilename(data);\n  const detectedType = detectType(preferredFilename, mimetype);\n  const qualityScore = data.quality_score || 0;\n  const confidence = data.confidence || 0;\n  let classificationFactors = [];\n  let processingRequirements = [];\n  if (detectedType === 'pdf') {\n    classificationFactors.push('PDF document detected');\n    processingRequirements.push('OCR processing', 'Text extraction');\n  } else if (detectedType === 'docx') {\n    classificationFactors.push('DOCX document detected');\n    processingRequirements.push('Direct text extraction', 'Format parsing');\n  } else if (detectedType === 'doc') {\n    classificationFactors.push('DOC document detected');\n    processingRequirements.push('Convert to DOCX', 'Direct text extraction');\n  } else if (detectedType === 'image') {\n    classificationFactors.push('Image document detected');\n    processingRequirements.push('OCR processing', 'Image enhancement');\n  } else {\n    classificationFactors.push('Unknown document type');\n    processingRequirements.push('Manual review');\n  }\n  if (qualityScore >= 0.8) {\n    classificationFactors.push('High quality document');\n    processingRequirements.push('Standard processing');\n  } else if (qualityScore >= 0.5) {\n    classificationFactors.push('Medium quality document');\n    processingRequirements.push('Enhanced processing', 'Quality improvement');\n  } else {\n    classificationFactors.push('Low quality document');\n    processingRequirements.push('Manual review', 'Quality enhancement');\n  }\n  const filename = preferredFilename.toLowerCase();\n  let subType = 'general';\n  if (filename.includes('cv') || filename.includes('resume')) {\n    classificationFactors.push('Resume/CV document identified');\n    processingRequirements.push('Personal info extraction', 'Skills parsing');\n    subType = 'resume';\n  } else if (filename.includes('application')) {\n    classificationFactors.push('Application form identified');\n    processingRequirements.push('Form field extraction', 'Structured data parsing');\n    subType = 'application_form';\n  } else if (filename.includes('certificate')) {\n    subType = 'certificate';\n  }\n  processedItems.push({\n    json: {\n      document_id: documentId,\n      document_type: detectedType,\n      sub_type: subType,\n      confidence: confidence,\n      classification_factors: classificationFactors,\n      processing_requirements: processingRequirements,\n      original_filename: preferredFilename,\n      quality_score: qualityScore,\n      classification_metadata: {\n        source_filename: preferredFilename,\n        detected_extension: preferredFilename.split('.').pop()?.toLowerCase(),\n        original_type: data.document_type || 'unknown',\n        final_type: detectedType,\n        mimetype: mimetype\n      }\n    }\n  });\n}\n\nreturn processedItems;"
       },
-<<<<<<< HEAD
       "id": "7ff93279-1642-461a-b1d2-78b8b655c323",
-=======
-      "id": "7467eefa-94b3-4874-9d06-1ca8ba5ac9d1",
->>>>>>> db5a2756
       "name": "Classification Engine1",
       "type": "n8n-nodes-base.code",
       "typeVersion": 2,
       "position": [
-<<<<<<< HEAD
         -1344,
         448
-=======
-        -96,
-        896
->>>>>>> db5a2756
       ]
     },
     {
@@ -315,17 +271,10 @@
       "type": "n8n-nodes-base.formTrigger",
       "typeVersion": 2.2,
       "position": [
-<<<<<<< HEAD
         -1456,
         80
       ],
       "id": "0e605e9a-4b01-4a4d-a662-82ed479e353a",
-=======
-        -208,
-        528
-      ],
-      "id": "2349246b-1335-4343-8dd8-6e0fd828ec0f",
->>>>>>> db5a2756
       "name": "On form submission",
       "webhookId": "e5dee929-3e06-407f-aac1-3a32bf6a505e"
     },
@@ -347,17 +296,10 @@
       "type": "n8n-nodes-base.set",
       "typeVersion": 3.4,
       "position": [
-<<<<<<< HEAD
         -896,
         80
       ],
       "id": "c53af63a-5cde-47f4-841a-c1d479540c3c",
-=======
-        352,
-        528
-      ],
-      "id": "f3120800-d70f-4ee6-8c37-f18c178f6c5b",
->>>>>>> db5a2756
       "name": "Edit Fields"
     },
     {
@@ -378,17 +320,10 @@
       "type": "n8n-nodes-base.set",
       "typeVersion": 3.4,
       "position": [
-<<<<<<< HEAD
         -784,
         448
       ],
       "id": "5e969a18-e418-439d-abea-0811ec8274df",
-=======
-        464,
-        896
-      ],
-      "id": "5eec4b3c-6d11-4765-adc8-47cb0084b9a0",
->>>>>>> db5a2756
       "name": "Edit Fields1"
     },
     {
@@ -398,17 +333,10 @@
       "type": "n8n-nodes-base.code",
       "typeVersion": 2,
       "position": [
-<<<<<<< HEAD
-        -224,
-        -64
-      ],
-      "id": "cf1ea451-fc98-43ff-8be3-338e2cfa70cc",
-=======
         1024,
         400
       ],
       "id": "05850976-f01d-485d-bede-04d2d4a2a300",
->>>>>>> db5a2756
       "name": "Code",
       "disabled": true
     },
@@ -419,44 +347,29 @@
       "type": "n8n-nodes-base.code",
       "typeVersion": 2,
       "position": [
-<<<<<<< HEAD
+        2352,
+        560
         1104,
         112
       ],
       "id": "f26bc64c-2e49-4959-8f1e-acc32a1951db",
-=======
-        2352,
-        560
-      ],
-      "id": "f9f571e6-5c14-479e-a97b-a1b34f48cf18",
->>>>>>> db5a2756
       "name": "Code4"
     },
     {
       "parameters": {
         "promptType": "define",
-<<<<<<< HEAD
         "text": "={{ $json.fullText }}\n\nExtract ALL available information from this CV/resume and return it as a comprehensive JSON object. Include:\n\n1. **Personal Information**:\n   - Full name, email, phone, address, date of birth, nationality, LinkedIn, website, profile photo\n\n2. **Work Experience**:\n   - Company names, job titles, dates, responsibilities, achievements, technologies used\n\n3. **Education**:\n   - Institutions, degrees, majors, graduation dates, GPA, honors, relevant coursework\n\n4. **Skills**:\n   - Technical skills, programming languages, frameworks, tools, soft skills, languages spoken\n\n5. **Projects**:\n   - Project names, descriptions, technologies, links, outcomes, team size\n\n6. **Certifications**:\n   - Certification names, issuing organizations, dates, expiry dates, credential IDs\n\n7. **Awards & Honors**:\n   - Award names, organizations, dates, descriptions\n\n8. **Publications**:\n   - Paper titles, journals, dates, co-authors, DOI\n\n9. **Volunteer Work**:\n   - Organizations, roles, dates, responsibilities\n\n10. **References**:\n    - Names, titles, companies, contact information\n\n11. **Additional Information**:\n    - Interests, hobbies, memberships, achievements, summary/objective\n\nIMPORTANT: Return ONLY valid JSON with no additional text, markdown formatting, or explanations. Start with { and end with }. Use camelCase for field names. Structure the data logically and preserve all details found in the document.",
-=======
-        "text": "={{ $json.fullText }}\nDerive name, email, phone number",
->>>>>>> db5a2756
+        "hasOutputParser": true,
         "hasOutputParser": true,
         "batching": {}
       },
       "type": "@n8n/n8n-nodes-langchain.chainLlm",
       "typeVersion": 1.7,
       "position": [
-<<<<<<< HEAD
         1344,
         112
       ],
       "id": "6196c2ad-edbe-411a-a0df-7923e7780cf1",
-=======
-        2592,
-        560
-      ],
-      "id": "8d07cfa0-5caf-4927-ac3c-0119686298fa",
->>>>>>> db5a2756
       "name": "Basic LLM Chain"
     },
     {
@@ -466,17 +379,10 @@
       "type": "@n8n/n8n-nodes-langchain.lmChatGroq",
       "typeVersion": 1,
       "position": [
-<<<<<<< HEAD
         1344,
         304
       ],
       "id": "dcfbc7a6-efb7-47c3-97ad-c2b69e778241",
-=======
-        2592,
-        752
-      ],
-      "id": "58e39e98-e4b7-4594-9350-8e53f3ccbd83",
->>>>>>> db5a2756
       "name": "Groq Chat Model",
       "credentials": {
         "groqApi": {
@@ -494,19 +400,11 @@
       },
       "type": "n8n-nodes-base.stickyNote",
       "position": [
-<<<<<<< HEAD
         -1440,
         368
       ],
       "typeVersion": 1,
       "id": "08422ee2-e6a9-4b08-9dda-68123cf5b43e",
-=======
-        -192,
-        816
-      ],
-      "typeVersion": 1,
-      "id": "dde45d9b-79d6-4593-8b3d-230fe6957021",
->>>>>>> db5a2756
       "name": "Sticky Note"
     },
     {
@@ -517,19 +415,11 @@
       },
       "type": "n8n-nodes-base.stickyNote",
       "position": [
-<<<<<<< HEAD
         -272,
         -144
       ],
       "typeVersion": 1,
       "id": "981c3f3f-7a66-4f6c-9f45-5eeb6f8527fa",
-=======
-        976,
-        320
-      ],
-      "typeVersion": 1,
-      "id": "0902a002-d73b-4578-996e-b292129ddea9",
->>>>>>> db5a2756
       "name": "Sticky Note1"
     },
     {
@@ -540,19 +430,11 @@
       },
       "type": "n8n-nodes-base.stickyNote",
       "position": [
-<<<<<<< HEAD
         752,
         176
       ],
       "typeVersion": 1,
       "id": "7aa813f7-3f57-4889-9236-dd46db828b2b",
-=======
-        2000,
-        624
-      ],
-      "typeVersion": 1,
-      "id": "5a177584-8fac-4ad2-84e2-60e705f759ff",
->>>>>>> db5a2756
       "name": "Sticky Note2"
     },
     {
@@ -564,24 +446,15 @@
       },
       "type": "n8n-nodes-base.stickyNote",
       "position": [
-<<<<<<< HEAD
         1296,
         64
       ],
       "typeVersion": 1,
       "id": "8b868463-a951-4018-8b82-abeba09ca251",
-=======
-        2544,
-        512
-      ],
-      "typeVersion": 1,
-      "id": "05d30ffe-adbd-4f9b-b408-2be13f3345f6",
->>>>>>> db5a2756
       "name": "Sticky Note3"
     },
     {
       "parameters": {
-<<<<<<< HEAD
         "content": "## Preprocessing",
         "height": 240,
         "width": 624,
@@ -598,25 +471,16 @@
     },
     {
       "parameters": {
-=======
->>>>>>> db5a2756
         "binaryProperty": "file",
         "options": {}
       },
       "type": "n8n-nodes-base.mistralAi",
       "typeVersion": 1,
       "position": [
-<<<<<<< HEAD
         816,
         256
       ],
       "id": "466db1e1-434f-4723-8011-b505b221ae7e",
-=======
-        2064,
-        704
-      ],
-      "id": "c2dcdc6b-5632-4a1c-9729-a90ca1650cc8",
->>>>>>> db5a2756
       "name": "Extract text",
       "credentials": {
         "mistralCloudApi": {
@@ -672,22 +536,13 @@
         },
         "options": {}
       },
-<<<<<<< HEAD
       "id": "afd97fda-8901-4b2b-83df-cceba0e465f3",
-=======
-      "id": "90b993c7-0cb7-4c58-b0e5-1803eec23ddb",
->>>>>>> db5a2756
       "name": "Store Classification1",
       "type": "n8n-nodes-base.httpRequest",
       "typeVersion": 4.1,
       "position": [
-<<<<<<< HEAD
         -1168,
         448
-=======
-        80,
-        896
->>>>>>> db5a2756
       ]
     },
     {
@@ -698,19 +553,11 @@
       },
       "type": "n8n-nodes-base.stickyNote",
       "position": [
-<<<<<<< HEAD
         608,
         512
       ],
       "typeVersion": 1,
       "id": "b3450a25-13a5-4d65-9609-980f3981f66d",
-=======
-        1856,
-        960
-      ],
-      "typeVersion": 1,
-      "id": "c82e1177-7092-4883-a549-b08fa26adfb7",
->>>>>>> db5a2756
       "name": "Sticky Note5"
     },
     {
@@ -722,17 +569,10 @@
       "type": "n8n-nodes-base.mistralAi",
       "typeVersion": 1,
       "position": [
-<<<<<<< HEAD
         672,
         576
       ],
       "id": "ff9d521d-0ac5-49fa-bb79-0666d8c9d548",
-=======
-        1920,
-        1024
-      ],
-      "id": "8bfbb101-3e3a-4601-b2ec-9651dc312bdf",
->>>>>>> db5a2756
       "name": "Extract text1",
       "credentials": {
         "mistralCloudApi": {
@@ -743,32 +583,11 @@
     },
     {
       "parameters": {
-<<<<<<< HEAD
         "jsonSchemaExample": "{\n  \"personalInformation\": {\n    \"fullName\": \"John Doe\",\n    \"email\": \"john.doe@example.com\",\n    \"phoneNumber\": \"+1234567890\",\n    \"address\": \"123 Main Street, City, State 12345\",\n    \"dateOfBirth\": \"1990-01-01\",\n    \"nationality\": \"American\",\n    \"linkedin\": \"linkedin.com/in/johndoe\",\n    \"github\": \"github.com/johndoe\",\n    \"website\": \"https://johndoe.com\",\n    \"profilePhoto\": \"https://example.com/photo.jpg\"\n  },\n  \"workExperience\": [\n    {\n      \"company\": \"Tech Company Inc\",\n      \"jobTitle\": \"Senior Software Engineer\",\n      \"startDate\": \"2020-01-01\",\n      \"endDate\": \"2023-12-31\",\n      \"location\": \"San Francisco, CA\",\n      \"description\": \"Led development of web applications using modern technologies\",\n      \"responsibilities\": [\n        \"Developed and maintained web applications\",\n        \"Led a team of 5 developers\",\n        \"Implemented CI/CD pipelines\"\n      ],\n      \"achievements\": [\n        \"Reduced application load time by 50%\",\n        \"Successfully delivered 10+ major features\"\n      ],\n      \"technologiesUsed\": [\n        \"React\",\n        \"Node.js\",\n        \"Python\",\n        \"AWS\"\n      ]\n    }\n  ],\n  \"education\": [\n    {\n      \"institution\": \"University of Technology\",\n      \"degree\": \"Bachelor of Science in Computer Science\",\n      \"major\": \"Computer Science\",\n      \"graduationDate\": \"2019-05-15\",\n      \"gpa\": \"3.8\",\n      \"honors\": \"Magna Cum Laude\",\n      \"relevantCoursework\": [\n        \"Data Structures and Algorithms\",\n        \"Database Systems\",\n        \"Software Engineering\",\n        \"Web Development\"\n      ],\n      \"location\": \"Boston, MA\"\n    }\n  ],\n  \"skills\": {\n    \"programming\": [\n      \"JavaScript\",\n      \"Python\",\n      \"Java\",\n      \"C++\",\n      \"TypeScript\"\n    ],\n    \"webDevelopment\": [\n      \"React\",\n      \"Node.js\",\n      \"Express.js\",\n      \"HTML/CSS\",\n      \"Bootstrap\"\n    ],\n    \"mobileDevelopment\": [\n      \"React Native\",\n      \"Flutter\",\n      \"iOS Development\"\n    ],\n    \"backendDevelopment\": [\n      \"REST APIs\",\n      \"GraphQL\",\n      \"Microservices\",\n      \"Docker\"\n    ],\n    \"devOps\": [\n      \"AWS\",\n      \"Docker\",\n      \"Kubernetes\",\n      \"CI/CD\",\n      \"Jenkins\"\n    ],\n    \"tools\": [\n      \"Git\",\n      \"VS Code\",\n      \"Postman\",\n      \"JIRA\",\n      \"Figma\"\n    ],\n    \"databases\": [\n      \"MySQL\",\n      \"MongoDB\",\n      \"PostgreSQL\",\n      \"Redis\"\n    ],\n    \"softwareEngineering\": [\n      \"Agile\",\n      \"Scrum\",\n      \"TDD\",\n      \"Design Patterns\",\n      \"System Design\"\n    ],\n    \"soft_skills\": [\n      \"Leadership\",\n      \"Communication\",\n      \"Problem Solving\",\n      \"Team Collaboration\"\n    ],\n    \"languages\": [\n      \"English (Native)\",\n      \"Spanish (Fluent)\",\n      \"French (Intermediate)\"\n    ]\n  },\n  \"projects\": [\n    {\n      \"name\": \"E-commerce Platform\",\n      \"description\": \"Built a full-stack e-commerce platform with payment integration\",\n      \"technologies\": [\n        \"React\",\n        \"Node.js\",\n        \"MongoDB\",\n        \"Stripe\"\n      ],\n      \"links\": \"https://github.com/johndoe/ecommerce\",\n      \"outcomes\": \"Successfully processed 1000+ transactions\",\n      \"team_size\": \"3\",\n      \"duration\": \"6 months\",\n      \"role\": \"Full Stack Developer\"\n    }\n  ],\n  \"certifications\": [\n    {\n      \"name\": \"AWS Certified Solutions Architect\",\n      \"issuing_organization\": \"Amazon Web Services\",\n      \"issue_date\": \"2022-03-15\",\n      \"expiry_date\": \"2025-03-15\",\n      \"credential_id\": \"AWS-123456\",\n      \"url\": \"https://aws.amazon.com/certification\"\n    }\n  ],\n  \"awardsAndHonors\": [\n    {\n      \"name\": \"Employee of the Year\",\n      \"organization\": \"Tech Company Inc\",\n      \"date\": \"2023-12-01\",\n      \"description\": \"Recognized for outstanding performance and leadership\"\n    }\n  ],\n  \"publications\": [\n    {\n      \"title\": \"Modern Web Development Practices\",\n      \"journal\": \"Tech Journal\",\n      \"date\": \"2023-06-01\",\n      \"co_authors\": [\"Jane Smith\"],\n      \"doi\": \"10.1000/tech.2023.001\"\n    }\n  ],\n  \"volunteerWork\": [\n    {\n      \"organization\": \"Code for Good\",\n      \"role\": \"Mentor\",\n      \"startDate\": \"2021-01-01\",\n      \"endDate\": \"2023-12-31\",\n      \"responsibilities\": [\n        \"Mentored 20+ junior developers\",\n        \"Organized coding workshops\"\n      ]\n    }\n  ],\n  \"references\": [\n    {\n      \"name\": \"Jane Smith\",\n      \"title\": \"Engineering Manager\",\n      \"company\": \"Tech Company Inc\",\n      \"email\": \"jane.smith@techcompany.com\",\n      \"phone\": \"+1234567891\"\n    }\n  ],\n  \"additionalInformation\": {\n    \"objective\": \"Experienced software engineer seeking challenging opportunities in full-stack development\",\n    \"interests\": [\n      \"Open Source\",\n      \"Machine Learning\",\n      \"Blockchain Technology\"\n    ],\n    \"hobbies\": [\n      \"Hiking\",\n      \"Photography\",\n      \"Reading\"\n    ],\n    \"memberships\": [\n      \"IEEE\",\n      \"ACM\"\n    ]\n  }\n}"
-=======
-        "path": "=a9c831e1-74a4-442a-9bec-f7f97cc331eb",
-        "responseMode": "lastNode",
-        "options": {}
-      },
-      "type": "n8n-nodes-base.webhook",
-      "typeVersion": 2,
-      "position": [
-        -192,
-        64
-      ],
-      "id": "d8b58cd8-6826-4c27-b395-60a5607bb1bd",
-      "name": "Webhook",
-      "webhookId": "a9c831e1-74a4-442a-9bec-f7f97cc331eb"
-    },
-    {
-      "parameters": {
-        "jsonSchemaExample": "{\n\t\"name\": \"John Doe\",\n\t\"email\": \"johndoe@unknown.com\",\n  \"city\":\"XYZ\"\n}"
->>>>>>> db5a2756
       },
       "type": "@n8n/n8n-nodes-langchain.outputParserStructured",
       "typeVersion": 1.3,
       "position": [
-<<<<<<< HEAD
         1488,
         320
       ],
@@ -787,13 +606,47 @@
           }
         ]
       ]
-=======
+    },
+    "Extract Images": {
+      "main": [
+        [
+          {
+            "node": "Split Out",
+            "type": "main",
+            "index": 0
+          }
+        ]
+      ]
+    },
+    },
+    {
+      "parameters": {
+        "path": "=a9c831e1-74a4-442a-9bec-f7f97cc331eb",
+        "responseMode": "lastNode",
+        "options": {}
+      },
+      "type": "n8n-nodes-base.webhook",
+      "typeVersion": 2,
+      "position": [
+        -192,
+        64
+      ],
+      "id": "d8b58cd8-6826-4c27-b395-60a5607bb1bd",
+      "name": "Webhook",
+      "webhookId": "a9c831e1-74a4-442a-9bec-f7f97cc331eb"
+    },
+    {
+      "parameters": {
+        "jsonSchemaExample": "{\n\t\"name\": \"John Doe\",\n\t\"email\": \"johndoe@unknown.com\",\n  \"city\":\"XYZ\"\n}"
+      },
+      "type": "@n8n/n8n-nodes-langchain.outputParserStructured",
+      "typeVersion": 1.3,
+      "position": [
         2800,
         752
       ],
       "id": "9ad7e908-5d6f-4eee-9249-21a2e4acb18a",
       "name": "Structured Output Parser"
->>>>>>> db5a2756
     },
     {
       "parameters": {
@@ -977,9 +830,11 @@
     },
     "Basic LLM Chain": {
       "main": [
-<<<<<<< HEAD
         []
-=======
+      ]
+    },
+    "Basic LLM Chain": {
+      "main": [
         [
           {
             "node": "Merge1",
@@ -987,7 +842,6 @@
             "index": 1
           }
         ]
->>>>>>> db5a2756
       ]
     },
     "Groq Chat Model": {
@@ -1044,8 +898,17 @@
           }
         ]
       ]
-<<<<<<< HEAD
-=======
+    },
+    "Structured Output Parser": {
+      "ai_outputParser": [
+        [
+          {
+            "node": "Basic LLM Chain",
+            "type": "ai_outputParser",
+            "index": 0
+          }
+        ]
+      ]
     },
     "Get many documents": {
       "main": [
@@ -1057,7 +920,6 @@
           }
         ]
       ]
->>>>>>> db5a2756
     }
   },
   "pinData": {},
